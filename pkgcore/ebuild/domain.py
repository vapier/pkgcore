# Copyright: 2005-2010 Brian Harring <ferringb@gmail.com>
# License: GPL2/BSD

"""
gentoo configuration domain
"""

__all__ = ("MissingFile", "Failure", "domain")

# XXX doc this up better...

from itertools import izip, imap
from os.path import isfile

import pkgcore.config.domain
from pkgcore.config import ConfigHint
from pkgcore.restrictions.delegated import delegate
from pkgcore.restrictions import packages, values
from pkgcore.ebuild.atom import generate_collapsed_restriction
from pkgcore.repository import multiplex, visibility
from snakeoil.data_source import local_source
from pkgcore.config.errors import BaseError
from pkgcore.ebuild import const
from pkgcore.ebuild.misc import (collapsed_restrict_to_data,
    non_incremental_collapsed_restrict_to_data, incremental_expansion,
<<<<<<< HEAD
    incremental_expansion_license, optimize_incrementals)
=======
    incremental_expansion_license, optimize_incrementals,
    restrict_payload, ChunkedDataDict, chunked_data, split_negations)
>>>>>>> 6df19ed0
from pkgcore.ebuild.repo_objs import OverlayedLicenses
from pkgcore.util.parserestrict import parse_match

from snakeoil.lists import stable_unique, unstable_unique, predicate_split
from snakeoil.compatibility import any
from snakeoil.mappings import ProtectedDict
from snakeoil.fileutils import iter_read_bash
from snakeoil.currying import partial
from snakeoil.demandload import demandload
from snakeoil.osutils import pjoin
demandload(globals(),
    'errno',
    'pkgcore.fs.livefs:iter_scan',
    'pkgcore.fs.fs:fsFile',
    're',
    'operator:itemgetter',
    'pkgcore.ebuild.triggers:generate_triggers@ebuild_generate_triggers',
)

class MissingFile(BaseError):
    def __init__(self, filename, setting):
        BaseError.__init__(self,
                               "setting %s points at %s, which doesn't exist."
                               % (setting, filename))
        self.file, self.setting = filename, setting

class Failure(BaseError):
    def __init__(self, text):
        BaseError.__init__(self, "domain failure: %s" % (text,))
        self.text = text


def package_keywords_splitter(val):
    v = val.split()
    return parse_match(v[0]), stable_unique(v[1:])


# ow ow ow ow ow ow....
# this manages a *lot* of crap.  so... this is fun.
#
# note also, that this is rather ebuild centric. it shouldn't be, and
# should be redesigned to be a seperation of configuration
# instantiation manglers, and then the ebuild specific chunk (which is
# selected by config)
# ~harring


def generate_masking_restrict(masks):
    # if it's masked, it's not a match
    return generate_collapsed_restriction(masks, negate=True)

def generate_unmasking_restrict(unmasks):
    return generate_collapsed_restriction(unmasks)


class domain(pkgcore.config.domain.domain):

    # XXX ouch, verify this crap and add defaults and stuff
    _types = {
        'profile': 'ref:profile', 'fetcher': 'ref:fetcher',
        'repositories': 'lazy_refs:repo', 'vdb': 'lazy_refs:repo',
        'name': 'str', 'triggers':'lazy_refs:trigger',
        }
    for _thing in list(const.incrementals) + ['bashrc']:
        _types[_thing] = 'list'
    for _thing in [
        'package.mask', 'package.keywords', 'package.license', 'package.use',
        'package.unmask']:
        _types[_thing] = 'list'
    for _thing in ['root', 'CHOST', 'CBUILD', 'CTARGET', 'CFLAGS', 'PATH',
        'PORTAGE_TMPDIR', 'DISTCC_PATH', 'DISTCC_DIR', 'CCACHE_DIR']:
        _types[_thing] = 'str'

    # TODO this is missing defaults
    pkgcore_config_type = ConfigHint(
            _types, typename='domain',
            required=['repositories', 'profile', 'vdb', 'fetcher', 'name'],
            allow_unknowns=True)

    del _types, _thing

    def __init__(self, profile, repositories, vdb, name=None,
        root='/', incrementals=const.incrementals, triggers=(), **settings):
        # voodoo, unfortunately (so it goes)
        # break this up into chunks once it's stabilized (most of code
        # here has already, but still more to add)
        self._triggers = triggers
        if 'CHOST' in settings and 'CBUILD' not in settings:
            settings['CBUILD'] = settings['CHOST']
        settings.setdefault('ACCEPT_LICENSE', const.ACCEPT_LICENSE)

        # map out sectionname -> config manager immediately.
        repositories_collapsed = [r.collapse() for r in repositories]
        repositories = [r.instantiate() for r in repositories_collapsed]

        self.fetcher = settings.pop("fetcher")

        self.default_licenses_manager = OverlayedLicenses(*repositories)
        vdb_collapsed = [r.collapse() for r in vdb]
        vdb = [r.instantiate() for r in vdb_collapsed]
        self.named_repos = dict(
            (collapsed.name, repo) for (collapsed, repo) in izip(
                repositories_collapsed, repositories))
        self.named_repos.update(
            (collapsed.name, repo) for (collapsed, repo) in izip(
                vdb_collapsed, vdb))
        self.named_repos.pop(None, None)
        if profile.provides_repo is not None:
            self.named_repos['package.provided'] = profile.provides_repo
            vdb.append(profile.provides_repo)

        self.profile = profile
        pkg_maskers = set(profile.masks)
        for r in repositories:
            pkg_maskers.update(r.default_visibility_limiters)
        pkg_maskers = list(pkg_maskers)
        pkg_unmaskers, pkg_keywords, pkg_license = [], [], []
        pkg_use = []

        for key, val, action in (
            ("package.mask", pkg_maskers, parse_match),
            ("package.unmask", pkg_unmaskers, parse_match),
            ("package.keywords", pkg_keywords, package_keywords_splitter),
            ("package.license", pkg_license, package_keywords_splitter),
            ("package.use", pkg_use, package_keywords_splitter)):

            for fp in settings.pop(key, ()):
                try:
                    if isfile(fp):
                        val.extend(action(x) for x in iter_read_bash(fp))
                    else:
                        # Ok, so it might not be a dir, but iter_scan'ing it
                        # means we get a nice exception w/o having to set it
                        # ourselves.
                        for file in iter_scan(fp, follow_symlinks=True):
                            if any(True for thing in file.location.split('/')
                                if thing.startswith('.')):
                                continue
                            if not isinstance(file, fsFile):
                                continue
                            val.extend(action(x) for x in iter_read_bash(file.location))
                except (IOError, OSError), e:
                    if e.errno == errno.ENOENT:
                        raise MissingFile(fp, key)
                    raise Failure("failed reading '%s': %s" % (fp, e))
                except ValueError, e:
                    raise Failure("failed reading '%s': %s" % (fp, e))

        self.name = name
        settings.setdefault("PKGCORE_DOMAIN", name)
        for x in incrementals:
            if isinstance(settings.get(x), basestring):
                settings[x] = tuple(settings[x].split())

        # roughly... all incremental stacks should be interpreted left -> right
        # as such we start with the profile settings, and append ours onto it.
        for k, v in profile.default_env.iteritems():
            if k not in settings:
                settings[k] = v
                continue
            if k in incrementals:
                settings[k] = v + tuple(settings[k])

        # next we finalize incrementals.
        for incremental in incrementals:
            # skip USE for the time being; hack; we need the negations currently
            # so that pkg iuse induced enablings can be disabled by negations.
            # think of the profile doing USE=-cdr for brasero w/ IUSE=+cdr
            # for example
            if incremental not in settings or incremental == "USE":
                continue
            s = set()
            incremental_expansion(s, settings[incremental])
            settings[incremental] = tuple(s)

        # use is collapsed; now stack use_expand.
        use = settings['USE'] = set(optimize_incrementals(
            settings.get("USE", ())))

        # hackish implementation; if test is on, flip on the flag
        if "test" in settings.get("FEATURES", ()):
            use.add("test")

        self.use_expand = frozenset(profile.use_expand)
        self.use_expand_hidden = frozenset(profile.use_expand_hidden)
        for u in profile.use_expand:
            v = settings.get(u)
            if v is None:
                continue
            u2 = u.lower()+"_"
            use.update(u2 + x for x in v.split())

        # visibility mask...
        # if ((package.mask or visibility) and not package.unmask)
        # or not (package.keywords or accept_keywords)
        vfilter = packages.AndRestriction(finalize=False,
            disable_inst_caching=True)
        r = None
        if pkg_maskers:
            r = generate_masking_restrict(pkg_maskers)
        if pkg_unmaskers:
            if r is None:
                # unmasking without masking... 'k (wtf?)
                r = generate_unmasking_restrict(pkg_unmaskers)
            else:
                r = packages.OrRestriction(
                    r, generate_unmasking_restrict(pkg_unmaskers),
                    disable_inst_caching=True)
        if r:
            vfilter.add_restriction(r)
        del pkg_unmaskers, pkg_maskers

        license, default_keywords = [], []
        master_license = []
        if not 'ACCEPT_KEYWORDS' in settings:
            raise Failure("No ACCEPT_KEYWORDS setting detected from profile, "
                          "or user config")
        s = set()
        incremental_expansion(s, settings['ACCEPT_KEYWORDS'],
            'while expanding ACCEPT_KEYWORDS')
        default_keywords.extend(s)
        settings['ACCEPT_KEYWORDS'] = default_keywords

        master_license.extend(settings.get('ACCEPT_LICENSE', ()))

        self.use = use

        if "ARCH" not in settings:
            raise Failure(
                "No ARCH setting detected from profile, or user config")

        self.arch = settings["ARCH"]

        # ~amd64 -> [amd64, ~amd64]
        for x in default_keywords[:]:
            if x.startswith("~"):
                default_keywords.append(x.lstrip("~"))
        default_keywords = unstable_unique(default_keywords + [self.arch])

        vfilter.add_restriction(self.make_keywords_filter(
            self.arch, default_keywords, pkg_keywords,
            incremental="package.keywords" in incrementals))

        del default_keywords
        # we can finally close that fricking
        # "DISALLOW NON FOSS LICENSES" bug via this >:)
        if master_license:
            vfilter.add_restriction(self.make_license_filter(
                master_license, license))

        del master_license, license

        vfilter.finalize()

        # if it's made it this far...

        self.root = settings["ROOT"] = root
        self.settings = settings

        bashrc = list(profile.bashrc)

        for data in self.settings.get('bashrc', ()):
            source = local_source(data)
            # this is currently local-only so a path check is ok
            # TODO make this more general
            if source.path is None:
                raise Failure(
                    'user-specified bashrc %r does not exist' % (data,))
            bashrc.append(source)

        # stack use stuff first, then profile.
<<<<<<< HEAD
        self.enabled_use = collapsed_restrict_to_data(
            profile.pkg_use.iteritems(),
            ((packages.AlwaysTrue, self.use),
            (packages.AlwaysTrue, [self.arch])),
            pkg_use,
            finalize_defaults=False)
        self.forced_use = collapsed_restrict_to_data(
            profile.forced_use.iteritems(),
            ((packages.AlwaysTrue, [self.arch]),))
        self.disabled_use = collapsed_restrict_to_data(
            profile.masked_use.iteritems())
=======
        self.enabled_use = ChunkedDataDict()
        self.enabled_use.merge(profile.pkg_use)
        self.enabled_use.add_bare_global(*split_negations(self.use))
        self.enabled_use.update_from_stream(chunked_data(k, *split_negations(v)) for k,v in pkg_use)
        self.enabled_use.add_bare_global((), (self.arch,))
        #self.enabled_use = collapsed_restrict_to_data(
        #    profile.pkg_use.iteritems(),
        #    ((packages.AlwaysTrue, self.use),
        #    (packages.AlwaysTrue, [self.arch])),
        #    pkg_use,
        #    finalize_defaults=False)
        #self.forced_use = collapsed_restrict_to_data(
        #    profile.forced_use.iteritems(),
        #    ((packages.AlwaysTrue, [self.arch]),))
        #self.disabled_use = collapsed_restrict_to_data(
        #    profile.masked_use.iteritems())
        self.forced_use = ChunkedDataDict()
        self.forced_use.merge(profile.forced_use)
        self.forced_use.add_bare_global((), (self.arch,))
        self.disabled_use = ChunkedDataDict()
        self.disabled_use.merge(profile.masked_use)
>>>>>>> 6df19ed0

        self.settings["bashrc"] = bashrc
        self.settings = ProtectedDict(settings)
        self.repos = []
        self.vdb = []
        self.configured_named_repos = {}
        self.filtered_named_repos = {}

        rev_names = dict((repo, name) for name, repo in self.named_repos.iteritems())


        for l, repos, filtered in ((self.repos, repositories, True),
            (self.vdb, vdb, False)):

            for repo in repos:
                if not repo.configured:
                    pargs = [repo]
                    try:
                        for x in repo.configurables:
                            if x == "domain":
                                pargs.append(self)
                            elif x == "settings":
                                pargs.append(settings)
                            elif x == "profile":
                                pargs.append(profile)
                            else:
                                pargs.append(getattr(self, x))
                    except AttributeError, ae:
                        raise Failure("failed configuring repo '%s': "
                                      "configurable missing: %s" % (repo, ae))
                    wrapped_repo = repo.configure(*pargs)
                else:
                    wrapped_repo = repo
                key = rev_names.get(repo)
                self.configured_named_repos[key] = wrapped_repo
                if filtered:
                    wrapped_repo = visibility.filterTree(wrapped_repo,
                        vfilter, True)
                self.filtered_named_repos[key] = wrapped_repo
                l.append(wrapped_repo)

        if profile.virtuals:
            l = [x for x in (getattr(v, 'old_style_virtuals', None)
                for v in self.vdb) if x is not None]
            profile_repo = profile.make_virtuals_repo(
                multiplex.tree(*repositories), *l)
            self.named_repos["profile virtuals"] = profile_repo
            self.filtered_named_repos["profile virtuals"] = profile_repo
            self.configured_named_repos["profile virtuals"] = profile_repo
            self.repos = [profile_repo] + self.repos

        self.use_expand_re = re.compile("^(?:[+-])?(%s)_(.*)$" %
            "|".join(x.lower() for x in sorted(self.use_expand, reverse=True)))

    def make_license_filter(self, master_license, pkg_licenses):
#        data = collapsed_restrict_to_data(
#            ((packages.AlwaysTrue, master_license),),
#            pkg_licenses)
#        return delegate(partial(self.apply_license_filter, data))
        return delegate(partial(self.apply_license_filter, master_license,
            pkg_licenses))

    def apply_license_filter(self, master_licenses, pkg_licenses, pkg, mode):
        # note we're not honoring mode; it's always match.
        # reason is that of not turning on use flags to get acceptible license
        # pairs.
        # maybe change this down the line?
        raw_accepted_licenses = master_licenses + pkg_licenses
        license_manager = getattr(pkg.repo, 'licenses', self.default_licenses_manager)
        for and_pair in pkg.license.dnf_solutions():
            accepted = incremental_expansion_license(and_pair, license_manager.groups,
                raw_accepted_licenses,
                msg_prefix="while checking ACCEPT_LICENSE for %s" % (pkg,))
            if accepted.issuperset(and_pair):
                return True
        return False


    def make_keywords_filter(self, arch, default_keys, pkg_keywords,
        incremental=False):
        """Generates a restrict that matches iff the keywords are allowed."""
        if not pkg_keywords:
            return packages.PackageRestriction(
                "keywords", values.ContainmentMatch(*default_keys))

        if "~" + arch.lstrip("~") not in default_keys:
            # stable; thus empty entries == ~arch
            unstable = "~" + arch
            def f(r, v):
                if not v:
                    return r, unstable
                return r, v
            data = collapsed_restrict_to_data(
                ((packages.AlwaysTrue, default_keys),),
                (f(*i) for i in pkg_keywords))
        else:
            if incremental:
                f = collapsed_restrict_to_data
            else:
                f = non_incremental_collapsed_restrict_to_data
            data = f(((packages.AlwaysTrue, default_keys),),
                pkg_keywords)

        if incremental:
            raise NotImplementedError(self.incremental_apply_keywords_filter)
            #f = self.incremental_apply_keywords_filter
        else:
            f = self.apply_keywords_filter
        return delegate(partial(f, data))

    @staticmethod
    def incremental_apply_keywords_filter(data, pkg, mode):
        # note we ignore mode; keywords aren't influenced by conditionals.
        # note also, we're not using a restriction here.  this is faster.
        allowed = data.pull_data(pkg)
        return any(True for x in pkg.keywords if x in allowed)

    @staticmethod
    def apply_keywords_filter(data, pkg, mode):
        # note we ignore mode; keywords aren't influenced by conditionals.
        # note also, we're not using a restriction here.  this is faster.
        allowed = data.pull_data(pkg)
        if '**' in allowed:
            return True
        if "*" in allowed:
            for k in pkg.keywords:
                if k[0] not in "-~":
                    return True
        if "~*" in allowed:
            for k in pkg.keywords:
                if k[0] == "~":
                    return True
        return any(True for x in pkg.keywords if x in allowed)

    def split_use_expand_flags(self, use_stream):
        matcher = self.use_expand_re.match
        stream = ((matcher(x), x) for x in use_stream)
        flags, ue_flags = predicate_split(bool, stream, itemgetter(0))
        return map(itemgetter(1), flags), [(x[0].groups(), x[1]) for x in ue_flags]

    def get_package_use_unconfigured(self, pkg, for_metadata=True):
        # roughly, this alog should result in the following, evaluated l->r
        # non USE_EXPAND; profiles, pkg iuse, global configuration, package.use configuration, commandline?
        # stack profiles + pkg iuse; split it into use and use_expanded use;
        # do global configuration + package.use configuration overriding of non-use_expand use
        # if global configuration has a setting for use_expand,

        pre_defaults = [x[1:] for x in pkg.iuse if x[0] == '+']
        if pre_defaults:
            pre_defaults, ue_flags = self.split_use_expand_flags(pre_defaults)
#            pre_defaults = izip(imap(self.use_expand_re.match, pre_defaults), pre_defaults)
#            flags, ue_flags = predicate_split(bool, pre_defaults, itemgetter(0))
            pre_defaults.extend(x[1]
                for x in ue_flags if x[0][0].upper() not in self.settings)

        # lock the configurable use flags to only what's in IUSE, and what's forced
        # from the profiles (things like userland_GNU and arch)
        enabled = self.enabled_use.pull_data(pkg,
            pre_defaults=pre_defaults)
        if for_metadata:
            enabled = enabled.intersection(x.lstrip("-+") for x in pkg.iuse)

        disabled = self.disabled_use.pull_data(pkg)
        immutable = self.forced_use.pull_data(pkg, False)

        if disabled:
            if enabled is self.enabled_use.defaults:
                enabled = set(enabled)
            if immutable is self.forced_use.defaults:
                immutable = set(immutable)
        elif immutable:
            if enabled is self.enabled_use.defaults:
                enabled = set(enabled)
        else:
            return immutable, enabled, disabled
        enabled.update(immutable)
        enabled.difference_update(disabled)
        immutable.update(disabled)

        return immutable, enabled, disabled

    def get_package_use_buildable(self, pkg):
        # we append USE_EXPAND flags into the build env;
        # this is done for things like linguas.
        changed_use = set(pkg.use)
        immutable, enabled, disabled = self.get_package_use_unconfigured(pkg)
        new_enabled = enabled.difference(changed_use)
        new_disabled = changed_use.difference(enabled)
        # we've isolated what's changed.  now get the buildable use,
        # and apply those changes
        immutable, enabled, disabled = self.get_package_use_unconfigured(pkg,
            for_metadata=False)
        enabled.update(new_enabled)
        enabled.difference_update(new_disabled)
        return enabled

    def _mk_nonconfig_triggers(self):
        return ebuild_generate_triggers(self)

    def _get_tempspace(self):
        path = self.settings.get("PORTAGE_TMPDIR", None)
        if path is not None:
            path = pjoin(path, 'portage')
        return path<|MERGE_RESOLUTION|>--- conflicted
+++ resolved
@@ -23,12 +23,8 @@
 from pkgcore.ebuild import const
 from pkgcore.ebuild.misc import (collapsed_restrict_to_data,
     non_incremental_collapsed_restrict_to_data, incremental_expansion,
-<<<<<<< HEAD
-    incremental_expansion_license, optimize_incrementals)
-=======
     incremental_expansion_license, optimize_incrementals,
     restrict_payload, ChunkedDataDict, chunked_data, split_negations)
->>>>>>> 6df19ed0
 from pkgcore.ebuild.repo_objs import OverlayedLicenses
 from pkgcore.util.parserestrict import parse_match
 
@@ -300,19 +296,6 @@
             bashrc.append(source)
 
         # stack use stuff first, then profile.
-<<<<<<< HEAD
-        self.enabled_use = collapsed_restrict_to_data(
-            profile.pkg_use.iteritems(),
-            ((packages.AlwaysTrue, self.use),
-            (packages.AlwaysTrue, [self.arch])),
-            pkg_use,
-            finalize_defaults=False)
-        self.forced_use = collapsed_restrict_to_data(
-            profile.forced_use.iteritems(),
-            ((packages.AlwaysTrue, [self.arch]),))
-        self.disabled_use = collapsed_restrict_to_data(
-            profile.masked_use.iteritems())
-=======
         self.enabled_use = ChunkedDataDict()
         self.enabled_use.merge(profile.pkg_use)
         self.enabled_use.add_bare_global(*split_negations(self.use))
@@ -334,7 +317,6 @@
         self.forced_use.add_bare_global((), (self.arch,))
         self.disabled_use = ChunkedDataDict()
         self.disabled_use.merge(profile.masked_use)
->>>>>>> 6df19ed0
 
         self.settings["bashrc"] = bashrc
         self.settings = ProtectedDict(settings)
@@ -498,16 +480,18 @@
             enabled = enabled.intersection(x.lstrip("-+") for x in pkg.iuse)
 
         disabled = self.disabled_use.pull_data(pkg)
-        immutable = self.forced_use.pull_data(pkg, False)
+        immutable = self.forced_use.pull_data(pkg)
 
         if disabled:
-            if enabled is self.enabled_use.defaults:
-                enabled = set(enabled)
-            if immutable is self.forced_use.defaults:
-                immutable = set(immutable)
+            pass
+            #if enabled is self.enabled_use.defaults:
+            #    enabled = set(enabled)
+            #if immutable is self.forced_use.defaults:
+            #    immutable = set(immutable)
         elif immutable:
-            if enabled is self.enabled_use.defaults:
-                enabled = set(enabled)
+            pass
+            #if enabled is self.enabled_use.defaults:
+            #    enabled = set(enabled)
         else:
             return immutable, enabled, disabled
         enabled.update(immutable)
