--- conflicted
+++ resolved
@@ -9,12 +9,8 @@
 
 from pkgcore.config import ConfigHint
 from pkgcore.ebuild import const, ebuild_src
-<<<<<<< HEAD
-from pkgcore.ebuild.misc import incremental_expansion
-=======
 from pkgcore.ebuild.misc import (incremental_expansion, restrict_payload,
     _build_cp_atom_payload, chunked_data, ChunkedDataDict, split_negations)
->>>>>>> 6df19ed0
 from pkgcore.repository import virtual
 
 from snakeoil.osutils import abspath, join as pjoin, readlines_utf8
@@ -33,6 +29,7 @@
     'pkgcore.restrictions:packages',
     'snakeoil.mappings:defaultdict,ImmutableDict',
 )
+
 
 class ProfileError(Exception):
 
@@ -143,60 +140,17 @@
         self.deprecated = data
         return data
 
-<<<<<<< HEAD
-    @load_decorator("use.mask")
-    def _load_masked_use(self, data):
-        d = self.pkg_use_mask
-        neg, pos = split_negations(data)
-        if neg or pos:
-            d = ImmutableDict(chain(d.iteritems(),
-                ((packages.AlwaysTrue, (neg, pos)),)
-                ))
-        self.masked_use = d
-        return d
-
-    @load_decorator("package.use.mask")
-    def _load_pkg_use_mask(self, data):
-        d = defaultdict(lambda :([], []))
-=======
     def _parse_package_use(self, data):
         d = defaultdict(list)
         # split the data down ordered cat/pkg lines
->>>>>>> 6df19ed0
-        for line in data:
-            l = line.split()
-            a = self.eapi_atom(l[0])
-            neg, pos = d[a]
-            if len(l) == 1:
-                raise Exception("malformed line- no data: %r" % (line,))
-            for x in l[1:]:
-                if x[0] == '-':
-                    neg.append(x[1:])
-                else:
-                    pos.append(x)
-
-<<<<<<< HEAD
-        d = ImmutableDict((k, (tuple(v[0]), tuple(v[1]))) for k,v in d.iteritems())
-        self.pkg_use_mask = d
-        return d
-
-    @load_decorator("package.use")
-    def _load_pkg_use(self, data):
-        d = defaultdict(lambda :([], []))
         for line in data:
             l = line.split()
             a = self.eapi_atom(l[0])
             if len(l) == 1:
                 raise Exception("malformed line- %r" % (line,))
-            neg, pos = d[a]
-            for x in l[1:]:
-                if x[0] == '-':
-                    neg.append(x[1:])
-                else:
-                    pos.append(x)
-        d = ImmutableDict((k, (tuple(v[0]), tuple(v[1]))) for k,v in d.iteritems())
-        self.pkg_use = d
-=======
+            d[a.key].append(chunked_data(a,
+                *split_negations(l[1:])))
+
         return ImmutableDict((k, _build_cp_atom_payload(v, atom.atom(k))) for k,v in d.iteritems())
 
     @load_decorator("package.use.force")
@@ -207,7 +161,6 @@
     @load_decorator("package.use.mask")
     def _load_pkg_use_mask(self, data):
         self.pkg_use_mask = d = self._parse_package_use(data)
->>>>>>> 6df19ed0
         return d
 
     @load_decorator("package.use")
@@ -221,16 +174,6 @@
 
     @load_decorator("use.force")
     def _load_forced_use(self, data):
-<<<<<<< HEAD
-        d = self.pkg_use_force
-        neg, pos = split_negations(data)
-        if neg or pos:
-            d = ImmutableDict(chain(d.iteritems(),
-                ((packages.AlwaysTrue, (neg, pos)),)
-                ))
-        self.forced_use = d
-        return d
-=======
         c = ChunkedDataDict()
         neg, pos = split_negations(data)
         if neg or pos:
@@ -252,26 +195,6 @@
         c.freeze()
         self.masked_use = c
         return c
->>>>>>> 6df19ed0
-
-    @load_decorator("package.use.force")
-    def _load_pkg_use_force(self, data):
-        d = defaultdict(lambda :([], []))
-        for line in data:
-            l = line.split()
-            a = self.eapi_atom(l[0])
-            neg, pos = d[a]
-            if len(l) == 1:
-                raise Exception("malformed line- %r" % (line,))
-            for x in l[1:]:
-                if x[0] == '-':
-                    neg.append(x[1:])
-                else:
-                    pos.append(x)
-
-        d = ImmutableDict((k, (tuple(v[0]), tuple(v[1]))) for k,v in d.iteritems())
-        self.pkg_use_force = d
-        return d
 
     def _load_default_env(self):
         path = pjoin(self.path, "make.defaults")
@@ -396,72 +319,11 @@
 
         stack = [getattr(x, attr) for x in self.stack]
 
-<<<<<<< HEAD
-        global_on = set()
-        puse_on = defaultdict(set)
-        puse_off = defaultdict(set)
-
-        atrue = packages.AlwaysTrue
-        for mapping in stack:
-            # process globals (use.(mask|force) first)
-            val = mapping.get(atrue)
-            if val is not None:
-                # global wipes everything affecting the flag thus far.
-                global_on.difference_update(val[0])
-                for u in val[0]:
-                    puse_on.pop(u, None)
-                    puse_off.pop(u, None)
-
-                # this *is* right; if it's global, it stomps everything prior.
-                global_on.update(val[1])
-                for u in val[1]:
-                    puse_on.pop(u, None)
-                    puse_off.pop(u, None)
-
-            # process less specific...
-            for key, val in mapping.iteritems():
-                if key == atrue:
-                    continue
-                # process negations first
-                for u in val[0]:
-                    # is it even on?  if not, don't level it.
-                    if u in global_on:
-                        puse_off[u].add(key)
-                    else:
-                        s = puse_on.get(u)
-                        if s is not None:
-                            # chuck the previous override.
-                            s.discard(key)
-
-                # ...and now enabling
-                for u in val[1]:
-                    # if it's on already, no need to set it.
-                    if u not in global_on:
-                        puse_on[u].add(key)
-                    else:
-                        s = puse_off.get(u)
-                        if s is not None:
-                            s.discard(key)
-
-        # now we recompose it into a global on, and a stream of global trins.
-        d = defaultdict(set)
-        if global_on:
-            d[atrue] = set(global_on)
-        # reverse the mapping.
-        for data in (puse_on.iteritems(),
-            (("-"+k, v) for k,v in puse_off.iteritems())):
-            for use, key_set in data:
-                for key in key_set:
-                    d[key].add(use)
-        for k, v in d.iteritems():
-            d[k] = tuple(v)
-=======
         d = ChunkedDataDict()
         for mapping in stack:
             d.merge(mapping)
 
         d.freeze()
->>>>>>> 6df19ed0
         return d
 
     def _collapse_generic(self, attr):
