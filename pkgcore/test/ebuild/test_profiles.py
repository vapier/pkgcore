# Copyright: 2006-2007 Brian Harring <ferringb@gmail.com>
# License: GPL2/BSD

import os, shutil

from pkgcore.test import TestCase
from snakeoil.test.mixins import TempDirMixin
from snakeoil.osutils import pjoin, ensure_dirs

from pkgcore.ebuild import profiles, const
<<<<<<< HEAD
from pkgcore.ebuild.atom import atom
from pkgcore.ebuild.cpv import CPV
from pkgcore.restrictions import packages
=======
from pkgcore.ebuild.misc import chunked_data
from pkgcore.ebuild.atom import atom
from pkgcore.ebuild.cpv import CPV
from pkgcore.restrictions import packages, restriction

atrue = packages.AlwaysTrue
>>>>>>> 6df19ed0

class ProfileNode(profiles.ProfileNode):
    # re-inherited to disable inst-caching
    pass

class profile_mixin(TempDirMixin):

    def mk_profile(self, profile_name):
        return self.mk_profiles({'name':profile_name})

    def mk_profiles(self, *profiles, **kwds):
        for x in os.listdir(self.dir):
            shutil.rmtree(pjoin(self.dir, x))
        for idx, vals in enumerate(profiles):
            name = str(vals.pop("name", idx))
            path = pjoin(self.dir, name)
            ensure_dirs(path)
            parent = vals.pop("parent", None)
            for fname, data in vals.iteritems():
                open(pjoin(path, fname), "w").write(data)

            if idx and not parent:
                parent = idx - 1

            if parent is not None:
                open(pjoin(path, "parent"), "w").write("../%s" % (parent,))
        if kwds:
            for key, val in kwds.iteritems():
                open(pjoin(self.dir, key), "w").write(val)

<<<<<<< HEAD
=======
    def assertEqualChunks(self, given_mapping, desired_mapping):
        def f(chunk):
            return chunked_data(chunk.key, tuple(set(chunk.neg)), tuple(set(chunk.pos)))
        given_mapping.optimize()
        return self._assertEqualPayload(given_mapping.render_to_dict(), desired_mapping, f, chunked_data)

    def assertEqualPayload(self, given_mapping, desired_mapping):
        def f(chunk):
            return chunked_data(chunk.restrict, tuple(sorted(chunk.data)))

        return self._assertEqualPayload(given_mapping, desired_mapping, f, chunked_data)

    assertEqualPayload = assertEqualChunks

    def _assertEqualPayload(self, given_mapping, desired_mapping, reformat_f,
        bare_kls):
        keys1, keys2 = set(given_mapping), set(desired_mapping)
        self.assertEqual(keys1, keys2, msg="keys differ: wanted %r got %r\nfrom %r" %
            (keys2, keys1, given_mapping))

        for key, desired in desired_mapping.iteritems():
            got = given_mapping[key]
            # sanity check the desired data, occasionally screw this up
            self.assertNotInstance(desired, bare_kls, msg="key %r, bad test invocation; "
                "bare %s instead of a tuple; val %r" % (key, bare_kls.__name__, got))
            self.assertInstance(got, tuple, msg="key %r, non tuple: %r" %
                (key, got))
            self.assertNotInstance(got, bare_kls, msg="key %r, bare %s, "
                "rather than tuple: %r" % (key, bare_kls.__name__, got))
            if not all(isinstance(x, bare_kls) for x in got):
                self.fail("non %s instance: key %r, val %r; types %r" % (bare_kls.__name__,
                    key, got, map(type, got)))
            got2, desired2 = tuple(map(reformat_f, got)), tuple(map(reformat_f, desired))
            self.assertEqual(got2, desired2, msg="key %r isn't equal; wanted %r, got %r" % (key, desired2, got2))



empty = ((), ())

class TestProfileNode(profile_mixin, TestCase):

>>>>>>> 6df19ed0
    def setUp(self, default=True):
        TempDirMixin.setUp(self)
        if default:
            self.profile = "default"
            self.mk_profile(self.profile)


empty = ((), ())

class TestProfileNode(profile_mixin, TestCase):

    def write_file(self, filename, iterable, profile=None):
        if profile is None:
            profile = self.profile
        open(pjoin(self.dir, profile, filename), "w").write(iterable)

    def parsing_checks(self, filename, attr, data=""):
        path = pjoin(self.dir, self.profile)
        self.write_file(filename, data)
        getattr(ProfileNode(path), attr)
        self.write_file(filename,  "-")
        self.assertRaises(profiles.ProfileError,
            getattr, ProfileNode(path), attr)

    def simple_eapi_awareness_check(self, filename, attr,
        bad_data="dev-util/diffball\ndev-util/bsdiff:1",
        good_data="dev-util/diffball\ndev-util/bsdiff"):
        # validate unset eapi=0 prior
        self.parsing_checks(filename, attr, data=good_data)
        self.write_file("eapi", "1")
        self.parsing_checks(filename, attr, data=good_data)
        self.parsing_checks(filename, attr, data=bad_data)
        self.write_file("eapi", "0")
        self.assertRaises(profiles.ProfileError,
            self.parsing_checks, filename, attr, data=bad_data)

    def test_eapi(self):
        path = pjoin(self.dir, self.profile)
        self.assertEqual(ProfileNode(path).eapi, '0')
        self.write_file("eapi", "1")
        self.assertEqual(ProfileNode(path).eapi, '1')
        self.write_file("eapi", str(const.unknown_eapi))
        self.assertRaises(profiles.ProfileError, getattr,
            ProfileNode(path), 'eapi')

    def test_packages(self):
        p = ProfileNode(pjoin(self.dir, self.profile))
        self.assertEqual(p.system, empty)
        self.assertEqual(p.visibility, empty)
        self.parsing_checks("packages", "system")
        self.write_file("packages", "#foo\n")
        p = ProfileNode(pjoin(self.dir, self.profile))
        self.assertEqual(p.visibility, empty)
        self.assertEqual(p.system, empty)
        self.write_file("packages", "#foo\ndev-util/diffball\n")
        p = ProfileNode(pjoin(self.dir, self.profile))
        self.assertEqual(p.system, empty)
        self.assertEqual(list(p.visibility), [(), (atom("dev-util/diffball",
            negate_vers=True),)])

        self.write_file("packages", "-dev-util/diffball\ndev-foo/bar\n*dev-sys/atom\n"
            "-*dev-sys/atom2\nlock-foo/dar")
        p = ProfileNode(pjoin(self.dir, self.profile))
        self.assertEqual(p.system, ((atom("dev-sys/atom2"),), (atom("dev-sys/atom"),)))
        self.assertEqual([set(x) for x in p.visibility],
            [set([atom("dev-util/diffball", negate_vers=True)]),
            set([atom("dev-foo/bar", negate_vers=True),
                atom("lock-foo/dar", negate_vers=True)])
            ])
        self.simple_eapi_awareness_check('packages', 'system')

    def test_deprecated(self):
        self.assertEqual(ProfileNode(pjoin(self.dir, self.profile)).deprecated,
            None)
        self.write_file("deprecated", "")
        self.assertRaises(profiles.ProfileError, getattr,
            ProfileNode(pjoin(self.dir, self.profile)), "deprecated")
        self.write_file("deprecated", "foon\n#dar\nfasd")
        self.assertEqual(list(ProfileNode(pjoin(self.dir,
            self.profile)).deprecated),
            ["foon", "dar\nfasd"])

    def test_pkg_provided(self):
        self.assertEqual(ProfileNode(pjoin(self.dir,
            self.profile)).pkg_provided,
            ((), ()))
        self.parsing_checks("package.provided", "pkg_provided")
        self.write_file("package.provided", "-dev-util/diffball-1.0")
        self.assertEqual(ProfileNode(pjoin(self.dir,
            self.profile)).pkg_provided,
                ((CPV.versioned("dev-util/diffball-1.0"),), ()))
        self.write_file("package.provided", "dev-util/diffball-1.0")
        self.assertEqual(ProfileNode(pjoin(self.dir,
            self.profile)).pkg_provided, ((),
                (CPV.versioned("dev-util/diffball-1.0"),)))

    def test_masks(self):
        path = pjoin(self.dir, self.profile)
        self.assertEqual(ProfileNode(path).masks, empty)
        self.parsing_checks("package.mask", "masks")
        self.write_file("package.mask", "dev-util/diffball")
        self.assertEqual(ProfileNode(path).masks, ((),
            (atom("dev-util/diffball"),)))
        self.write_file("package.mask", "-dev-util/diffball")
        self.assertEqual(ProfileNode(path).masks,
            ((atom("dev-util/diffball"),), ()))
        self.simple_eapi_awareness_check('package.mask', 'masks')

<<<<<<< HEAD
=======
    def _check_package_use_files(self, path, filename, attr):
        self.write_file(filename, "dev-util/bar X")
        self.assertEqualChunks(getattr(ProfileNode(path), attr),
           {"dev-util/bar":(chunked_data(atom("dev-util/bar"), (), ('X',)),)})
        self.write_file(filename, "-dev-util/bar X")
        self.assertRaises(profiles.ProfileError, getattr, ProfileNode(path),
            attr)

        # verify collapsing optimizations
        self.write_file(filename, "dev-util/foo X\ndev-util/foo X")
        self.assertEqualChunks(getattr(ProfileNode(path), attr),
            {"dev-util/foo":(chunked_data(atom("dev-util/foo"), (), ('X',)),)})

        self.write_file(filename, "d-u/a X\n=d-u/a-1 X")
        self.assertEqualChunks(getattr(ProfileNode(path), attr),
            {"d-u/a":(chunked_data(atom("d-u/a"), (), ('X',)),)})

        self.write_file(filename, "d-u/a X\n=d-u/a-1 -X")
        self.assertEqualChunks(getattr(ProfileNode(path), attr),
            {"d-u/a":(chunked_data(atom("d-u/a"), (), ('X',)),
                chunked_data(atom("=d-u/a-1"), ('X',), ()),)})

        self.write_file(filename, "=d-u/a-1 X\nd-u/a X")
        self.assertEqualChunks(getattr(ProfileNode(path), attr),
            {"d-u/a":(chunked_data(atom("d-u/a"), (), ('X',)),)})

        self.write_file(filename, "dev-util/bar -X\ndev-util/foo X")
        self.assertEqualChunks(getattr(ProfileNode(path), attr),
           {"dev-util/bar":(chunked_data(atom("dev-util/bar"), ('X',), ()),),
           "dev-util/foo":(chunked_data(atom("dev-util/foo"), (), ('X',)),)})

>>>>>>> 6df19ed0
    def test_masked_use(self):
        path = pjoin(self.dir, self.profile)
        self.assertEqualChunks(ProfileNode(path).masked_use, {})
        self.parsing_checks("package.use.mask", "masked_use")
        if os.path.exists(pjoin(path, "package.use.mask")):
            os.unlink(pjoin(path, "package.use.mask"))
        self.parsing_checks("use.mask", "masked_use")
        self.write_file("use.mask", "")
        self.write_file("package.use.mask", "dev-util/bar X")
        self.assertEqual(ProfileNode(path).masked_use,
           {atom("dev-util/bar"):((), ('X',))})
        self.write_file("package.use.mask", "-dev-util/bar X")
        self.assertRaises(profiles.ProfileError, getattr, ProfileNode(path),
            "masked_use")
        self.write_file("package.use.mask", "dev-util/bar -X\ndev-util/foo X")
        self.assertEqual(ProfileNode(path).masked_use,
           {atom("dev-util/bar"):(('X',), ()),
           atom("dev-util/foo"):((), ('X',))})
        self.write_file("use.mask", "mmx")
<<<<<<< HEAD
        self.assertEqual(ProfileNode(path).masked_use,
           {atom("dev-util/bar"):(('X',), ()),
           atom("dev-util/foo"):((), ('X',)),
           packages.AlwaysTrue:((),('mmx',))})
        self.write_file("use.mask", "mmx\n-foon")
        self.assertEqual(ProfileNode(path).masked_use,
           {atom("dev-util/bar"):(('X',), ()),
           atom("dev-util/foo"):((), ('X',)),
           packages.AlwaysTrue:(('foon',),('mmx',))})
=======
        self.assertEqualChunks(ProfileNode(path).masked_use,
            {"dev-util/bar":
                (chunked_data(atom("dev-util/bar"), ('X',), ('mmx',)),),
            "dev-util/foo":
                (chunked_data(atom("dev-util/foo"), (), ('X', 'mmx')),),
            atrue:(chunked_data(packages.AlwaysTrue, (), ("mmx",)),)
            })

        self.write_file("use.mask", "mmx\n-foon")
        self.assertEqualChunks(ProfileNode(path).masked_use,
            {"dev-util/bar":
                (chunked_data(atom("dev-util/bar"), ('X', 'foon'), ('mmx',)),),
            "dev-util/foo":
                (chunked_data(atom("dev-util/foo"), ('foon',), ('X', 'mmx',)),),
            atrue:(chunked_data(packages.AlwaysTrue, ('foon',), ('mmx',)),)
            })

        # verify that use.mask is layered first, then package.use.mask
        self.write_file("package.use.mask", "dev-util/bar -mmx foon")
        self.assertEqualChunks(ProfileNode(path).masked_use,
            {atrue:(chunked_data(atrue, ('foon',), ('mmx',)),),
            "dev-util/bar":(chunked_data(atom("dev-util/bar"), ('mmx',), ('foon',)),)
            })

>>>>>>> 6df19ed0
        self.write_file("package.use.mask", "")
        self.assertEqual(ProfileNode(path).masked_use,
           {packages.AlwaysTrue:(('foon',),('mmx',))})
        self.simple_eapi_awareness_check('package.use.mask', 'masked_use',
            bad_data='=de/bs-1:1 x\nda/bs y',
            good_data='=de/bs-1 x\nda/bs y')

        self.write_file("package.use.mask", "dev-util/diffball")
        self.assertRaises(profiles.ProfileError, getattr,
            ProfileNode(path), 'masked_use')

    def test_forced_use(self):
        path = pjoin(self.dir, self.profile)
        self.assertEqualChunks(ProfileNode(path).forced_use, {})
        self.parsing_checks("package.use.force", "forced_use")
        if os.path.exists(pjoin(path, "package.use.force")):
            os.unlink(pjoin(path, "package.use.force"))
        self.parsing_checks("use.force", "forced_use")
        self.write_file("use.force", "")
        self.write_file("package.use.force", "dev-util/bar X")
        self.assertEqual(ProfileNode(path).forced_use,
           {atom("dev-util/bar"):((), ('X',))})
        self.write_file("package.use.force", "-dev-util/bar X")
        self.assertRaises(profiles.ProfileError, getattr, ProfileNode(path),
            "forced_use")
        self.write_file("package.use.force", "dev-util/bar -X\ndev-util/foo X")
        self.assertEqual(ProfileNode(path).forced_use,
           {atom("dev-util/bar"):(('X',), ()),
           atom("dev-util/foo"):((), ('X',))})
        self.write_file("use.force", "mmx")
<<<<<<< HEAD
        self.assertEqual(ProfileNode(path).forced_use,
           {atom("dev-util/bar"):(('X',), ()),
           atom("dev-util/foo"):((), ('X',)),
           packages.AlwaysTrue:((),('mmx',))})
        self.write_file("use.force", "mmx\n-foon")
        self.assertEqual(ProfileNode(path).forced_use,
           {atom("dev-util/bar"):(('X',), ()),
           atom("dev-util/foo"):((), ('X',)),
           packages.AlwaysTrue:(('foon',),('mmx',))})
        self.write_file("package.use.force", "")
        self.assertEqual(ProfileNode(path).forced_use,
           {packages.AlwaysTrue:(('foon',),('mmx',))})
=======

        self.assertEqualChunks(ProfileNode(path).forced_use,
            {"dev-util/bar":
                (chunked_data(atom("dev-util/bar"), ('X',), ('mmx',)),),
            "dev-util/foo":
                (chunked_data(atom("dev-util/foo"), (), ('X', 'mmx')),),
            atrue:(chunked_data(atrue, (), ('mmx',)),),
            })

        self.write_file("use.force", "mmx\n-foon")
        self.assertEqualChunks(ProfileNode(path).forced_use,
            {"dev-util/bar":
                (chunked_data(atom("dev-util/bar"), ('X', 'foon',), ('mmx',)),),
            "dev-util/foo":
                (chunked_data(atom("dev-util/foo"), ('foon',), ('X', 'mmx')),),
            atrue:(chunked_data(atrue, ('foon',), ('mmx',)),)
            })

        # verify that use.force is layered first, then package.use.force
        self.write_file("package.use.force", "dev-util/bar -mmx foon")
        self.assertEqualChunks(ProfileNode(path).forced_use,
            {atrue:(chunked_data(atrue, ('foon',), ('mmx',)),),
            "dev-util/bar":(chunked_data(atom("dev-util/bar"), ('mmx',), ('foon',)),)
            })

        self.write_file("package.use.force", "")
        self.assertEqualChunks(ProfileNode(path).forced_use,
            {atrue:(chunked_data(atrue, ('foon',), ('mmx',)),)
            })
>>>>>>> 6df19ed0
        self.simple_eapi_awareness_check('package.use.force', 'forced_use',
            bad_data='=de/bs-1:1 x\nda/bs y',
            good_data='=de/bs-1 x\nda/bs y')

        self.write_file("package.use.force", "dev-util/diffball")
        self.assertRaises(profiles.ProfileError, getattr,
            ProfileNode(path), 'forced_use')

    def test_pkg_use(self):
        path = pjoin(self.dir, self.profile)
        self.assertEqualChunks(ProfileNode(path).pkg_use, {})
        self.parsing_checks("package.use", "pkg_use")
        self.write_file("package.use", "dev-util/bar X")
<<<<<<< HEAD
        self.assertEqual(ProfileNode(path).pkg_use,
           {atom("dev-util/bar"):((), ('X',))})
=======
        self.assertEqualChunks(ProfileNode(path).pkg_use,
            {"dev-util/bar":(chunked_data(atom("dev-util/bar"), (), ('X',)),)})
>>>>>>> 6df19ed0
        self.write_file("package.use", "-dev-util/bar X")
        self.assertRaises(profiles.ProfileError, getattr, ProfileNode(path),
            "pkg_use")
        self.write_file("package.use", "dev-util/bar -X\ndev-util/foo X")
<<<<<<< HEAD
        self.assertEqual(ProfileNode(path).pkg_use,
           {atom("dev-util/bar"):(('X',), ()),
           atom("dev-util/foo"):((), ('X',))})
=======
        self.assertEqualChunks(ProfileNode(path).pkg_use,
            {"dev-util/bar": (chunked_data(atom("dev-util/bar"), ('X',), ()),),
            "dev-util/foo":(chunked_data(atom("dev-util/foo"), (), ('X',)),)})
>>>>>>> 6df19ed0
        self.simple_eapi_awareness_check('package.use', 'pkg_use',
            bad_data='=de/bs-1:1 x\nda/bs y',
            good_data='=de/bs-1 x\nda/bs y')

        self.write_file("package.use", "dev-util/diffball")
        self.assertRaises(profiles.ProfileError, getattr,
            ProfileNode(path), 'pkg_use')

    def test_parents(self):
        path = pjoin(self.dir, self.profile)
        os.mkdir(pjoin(path, 'child'))
        self.write_file("parent", "..", profile="%s/child" % self.profile)
        p = ProfileNode(pjoin(path, "child"))
        self.assertEqual(1, len(p.parents))
        self.assertEqual(p.parents[0].path, path)

    def test_virtuals(self):
        path = pjoin(self.dir, self.profile)
        self.assertEqual(ProfileNode(path).virtuals, {})
        self.parsing_checks("virtuals", "virtuals")
        self.write_file("virtuals", "virtual/alsa media-sound/alsalib")
        self.assertEqual(ProfileNode(path).virtuals,
            {'alsa':atom("media-sound/alsalib")})
        self.simple_eapi_awareness_check('virtuals', 'virtuals',
            bad_data='virtual/al =de/bs-1:1\nvirtual/foo da/bs',
            good_data='virtual/al =de/bs-1\nvirtual/foo da/bs')

    def test_default_env(self):
        path = pjoin(self.dir, self.profile)
        self.assertEqual(ProfileNode(path).default_env, {})
        self.write_file("make.defaults", "X=foo\n")
        self.assertEqual(ProfileNode(path).default_env, {'X':'foo'})
        self.write_file('make.defaults', 'y=narf\nx=${y}\n')
        self.assertEqual(ProfileNode(path).default_env,
            {'y':'narf', 'x':'narf'})

    def test_bashrc(self):
        path = pjoin(self.dir, self.profile)
        self.assertIdentical(ProfileNode(path).bashrc, None)
        self.write_file("profile.bashrc", '')
        self.assertNotEqual(ProfileNode(path).bashrc, None)


class TestOnDiskProfile(TempDirMixin, TestCase):

    def mk_profiles(self, *profiles, **kwds):
        for x in os.listdir(self.dir):
            shutil.rmtree(pjoin(self.dir, x))
        for idx, vals in enumerate(profiles):
            path = pjoin(self.dir, str(vals.pop("name", idx)))
            ensure_dirs(path)
            parent = vals.pop("parent", None)
            for fname, data in vals.iteritems():
                open(pjoin(path, fname), "w").write(data)

            if idx and not parent:
                parent = idx - 1

            if parent is not None:
                open(pjoin(path, "parent"), "w").write("../%s" % (parent,))
        if kwds:
            for key, val in kwds.iteritems():
                open(pjoin(self.dir, key), "w").write(val)

    # use a derivative, using the inst caching disabled ProfileNode kls
    # from above
    class kls(profiles.OnDiskProfile):
        _node_kls = ProfileNode

    def get_profile(self, profile, **kwds):
        return self.kls(self.dir, profile, **kwds)

    def test_stacking(self):
        self.mk_profiles(
            {},
            {}
        )
        base = self.get_profile("0")
        self.assertEqual([x.path for x in base.stack],
            [self.dir, pjoin(self.dir, "0")])
        self.assertEqual(len(base.system), 0)
        self.assertEqual(len(base.masks), 0)
        self.assertEqual(base.virtuals, {})
        self.assertEqual(base.default_env, {})
        self.assertFalse(base.masked_use)
        self.assertFalse(base.forced_use)
        self.assertEqual(len(base.bashrc), 0)

    def test_packages(self):
        self.mk_profiles(
            {"packages":"*dev-util/diffball\ndev-util/foo\ndev-util/foo2\n"},
            {"packages":"*dev-util/foo\n-*dev-util/diffball\n-dev-util/foo2\n"}
        )
        p = self.get_profile("0")
        self.assertEqual(sorted(p.system), sorted([atom("dev-util/diffball")]))
        self.assertEqual(sorted(p.masks),
            sorted(atom("dev-util/foo%s" % x, negate_vers=True) for x in ['', '2']))

        p = self.get_profile("1")
        self.assertEqual(sorted(p.system), sorted([atom("dev-util/foo")]))
        self.assertEqual(sorted(p.masks),
            [atom("dev-util/foo", negate_vers=True)])

    def test_masks(self):
        self.mk_profiles(
            {"package.mask":"dev-util/foo"},
            {},
            {"package.mask":"-dev-util/confcache\ndev-util/foo"},
            **{"package.mask":"dev-util/confcache"}
        )
        self.assertEqual(sorted(self.get_profile("0").masks),
            sorted(atom("dev-util/" + x) for x in ["confcache", "foo"]))
        self.assertEqual(sorted(self.get_profile("1").masks),
            sorted(atom("dev-util/" + x) for x in ["confcache", "foo"]))
        self.assertEqual(sorted(self.get_profile("2").masks),
            [atom("dev-util/foo")])

    def test_bashrc(self):
        self.mk_profiles(
            {"profile.bashrc":""},
            {},
            {"profile.bashrc":""}
        )
        self.assertEqual(len(self.get_profile("0").bashrc), 1)
        self.assertEqual(len(self.get_profile("1").bashrc), 1)
        self.assertEqual(len(self.get_profile("2").bashrc), 2)

    def test_virtuals(self):
        self.mk_profiles(
            {"virtuals":"virtual/alsa\tdev-util/foo1\nvirtual/blah\tdev-util/blah"},
            {},
            {"virtuals":"virtual/alsa\tdev-util/foo2\nvirtual/dar\tdev-util/foo2"}
        )
        self.assertEqual(sorted(self.get_profile("0").virtuals.iteritems()),
            sorted([("alsa", atom("dev-util/foo1")), ("blah", atom("dev-util/blah"))]))
        self.assertEqual(sorted(self.get_profile("1").virtuals.iteritems()),
            sorted([("alsa", atom("dev-util/foo1")), ("blah", atom("dev-util/blah"))]))
        self.assertEqual(sorted(self.get_profile("2").virtuals.iteritems()),
            sorted([("alsa", atom("dev-util/foo2")), ("blah", atom("dev-util/blah")),
                ("dar", atom("dev-util/foo2"))]))

    def test_masked_use(self):
        self.mk_profiles({})
<<<<<<< HEAD
        self.assertEqual(self.get_profile("0").masked_use, {})
=======
        self.assertEqualPayload(self.get_profile("0").masked_use, {})

>>>>>>> 6df19ed0
        self.mk_profiles(
            {"use.mask":"X\nmmx\n"},
            {},
            {"use.mask":"-X"})

<<<<<<< HEAD
        f = lambda d: set((k, tuple(v)) for k, v in d.iteritems())
        self.assertEqual(f(self.get_profile("0").masked_use),
            f({packages.AlwaysTrue:('X', 'mmx')}))
        self.assertEqual(f(self.get_profile("1").masked_use),
            f({packages.AlwaysTrue:('X', 'mmx')}))
        self.assertEqual(f(self.get_profile("2").masked_use),
            f({packages.AlwaysTrue:['mmx']}))
=======
        self.assertEqualPayload(self.get_profile("0").masked_use,
            {atrue:(chunked_data(atrue, (), ('X', 'mmx')),)})

        self.assertEqualPayload(self.get_profile("1").masked_use,
            {atrue:(chunked_data(atrue, (), ('X', 'mmx',)),)})

        self.assertEqualPayload(self.get_profile("2").masked_use,
            {atrue:(chunked_data(atrue, ('X',), ('mmx',)),)})

>>>>>>> 6df19ed0

        self.mk_profiles(
            {"use.mask":"X\nmmx\n", "package.use.mask":"dev-util/foo cups"},
            {"package.use.mask": "dev-util/foo -cups"},
            {"use.mask":"-X", "package.use.mask": "dev-util/blah X"})

<<<<<<< HEAD
        self.assertEqual(f(self.get_profile("0").masked_use),
            f({packages.AlwaysTrue:('X', 'mmx'),
            atom("dev-util/foo"):["cups"]}))
        self.assertEqual(f(self.get_profile("1").masked_use),
            f({packages.AlwaysTrue:('X', 'mmx')}))
        self.assertEqual(f(self.get_profile("2").masked_use),
            f({packages.AlwaysTrue:['mmx'],
            atom("dev-util/blah"):['X']}))
=======
        self.assertEqualPayload(self.get_profile("0").masked_use,
            {atrue:(chunked_data(atrue, (), ('X', 'mmx')),),
            "dev-util/foo":(chunked_data(atom("dev-util/foo"), (), ("X", "cups", "mmx")),),
            })

        self.assertEqualPayload(self.get_profile("1").masked_use,
            {atrue:(chunked_data(atrue, (), ('X', 'mmx')),),
            "dev-util/foo":(chunked_data(atom("dev-util/foo"), ('cups',), ("X", "mmx")),),
            })

        self.assertEqualPayload(self.get_profile("2").masked_use,
            {atrue:(chunked_data(atrue, ('X',), ('mmx',)),),
            "dev-util/foo":(chunked_data(atom("dev-util/foo"), ('X', 'cups'), ("mmx",)),),
            "dev-util/blah":(chunked_data(atom("dev-util/blah"), (), ("X", "mmx",)),)
            })

>>>>>>> 6df19ed0

        self.mk_profiles(
            {"use.mask":"X", "package.use.mask":"dev-util/foo -X"},
            {"use.mask":"X"},
            {"package.use.mask":"dev-util/foo -X"})

<<<<<<< HEAD
        self.assertEqual(f(self.get_profile("0").masked_use),
            f({packages.AlwaysTrue:["X"],
            atom("dev-util/foo"):["-X"]}))
        self.assertEqual(f(self.get_profile("1").masked_use),
            f({packages.AlwaysTrue:["X"]}))
        self.assertEqual(f(self.get_profile("2").masked_use),
            f({packages.AlwaysTrue:["X"],
            atom("dev-util/foo"):["-X"]}))

=======
        self.assertEqualPayload(self.get_profile("0").masked_use,
            {atrue:(chunked_data(atrue, (), ("X",)),),
            "dev-util/foo": (chunked_data(atom("dev-util/foo"), ('X',), ()),)
            })
        self.assertEqualPayload(self.get_profile("1").masked_use,
            {atrue:(chunked_data(atrue, (), ("X",)),),
            "dev-util/foo": (chunked_data(atom("dev-util/foo"), (), ("X",)),)
            })
        self.assertEqualPayload(self.get_profile("2").masked_use,
            {atrue:(chunked_data(atrue, (), ("X")),),
            "dev-util/foo":(chunked_data(atom("dev-util/foo"), ("X",), (),),)
            })

        # pkgcore bug 237; per PMS, later profiles can punch wholes in the
        # ranges applicable.
        self.mk_profiles(
            {"package.use.mask":"dev-util/foo X"},
            {"package.use.mask":">=dev-util/foo-1 -X"},
            {"package.use.mask":">=dev-util/foo-2 X"},
            {"package.use.mask":"dev-util/foo X", "name":"collapse_p"},
            {"package.use.mask":"dev-util/foo -X", "parent":"2", "name":"collapse_n"},
            )

        self.assertEqualPayload(self.get_profile("collapse_p").masked_use,
            {"dev-util/foo":(chunked_data(atom("dev-util/foo"), (), ("X",)),)
            })

        self.assertEqualPayload(self.get_profile("collapse_n").masked_use,
            {"dev-util/foo":(chunked_data(atom("dev-util/foo"), ("X",), (),),),
            })
>>>>>>> 6df19ed0

    def test_forced_use(self):
        self.mk_profiles({})
        self.assertEqual(self.get_profile("0").forced_use, {})
        self.mk_profiles(
            {"use.force":"X\nmmx\n"},
            {},
            {"use.force":"-X"})

<<<<<<< HEAD
        f = lambda d: set((k, tuple(v)) for k, v in d.iteritems())
        self.assertEqual(f(self.get_profile("0").forced_use),
            f({packages.AlwaysTrue:('X', 'mmx')}))
        self.assertEqual(f(self.get_profile("1").forced_use),
            f({packages.AlwaysTrue:('X', 'mmx')}))
        self.assertEqual(f(self.get_profile("2").forced_use),
            f({packages.AlwaysTrue:['mmx']}))
=======
        self.assertEqualPayload(self.get_profile("0").forced_use,
            {atrue:(chunked_data(atrue, (), ('X', 'mmx')),)})
        self.assertEqualPayload(self.get_profile("1").forced_use,
            {atrue:(chunked_data(atrue, (), ('X', 'mmx')),)})
        self.assertEqualPayload(self.get_profile("2").forced_use,
            {atrue:(chunked_data(atrue, ('X',), ('mmx',)),)})
>>>>>>> 6df19ed0

        self.mk_profiles(
            {"use.force":"X\nmmx\n", "package.use.force":"dev-util/foo cups"},
            {"package.use.force": "dev-util/foo -cups"},
            {"use.force":"-X", "package.use.force": "dev-util/blah X"})

<<<<<<< HEAD
        self.assertEqual(f(self.get_profile("0").forced_use),
            f({packages.AlwaysTrue:('X', 'mmx'),
            atom("dev-util/foo"):["cups"]}))
        self.assertEqual(f(self.get_profile("1").forced_use),
            f({packages.AlwaysTrue:('X', 'mmx')}))
        self.assertEqual(f(self.get_profile("2").forced_use),
            f({packages.AlwaysTrue:['mmx'],
            atom("dev-util/blah"):['X']}))
=======
        self.assertEqualPayload(self.get_profile("0").forced_use,
            {atrue:(chunked_data(atrue, (), ('X', 'mmx')),),
            "dev-util/foo":(chunked_data(atom("dev-util/foo"), (), ("X", "mmx", "cups",)),),
            })
        self.assertEqualPayload(self.get_profile("1").forced_use,
            {atrue:(chunked_data(atrue, (), ('X', 'mmx')),),
            "dev-util/foo":(chunked_data(atom("dev-util/foo"), ('cups',), ("X", "mmx")),),
            })
        self.assertEqualPayload(self.get_profile("2").forced_use,
            {atrue:(chunked_data(atrue, ('X',), ('mmx',)),),
            "dev-util/foo":(chunked_data(atom("dev-util/foo"), ('cups', 'X'), ('mmx',)),),
            "dev-util/blah":(chunked_data(atom("dev-util/blah"), (), ('X', "mmx")),),
            })
>>>>>>> 6df19ed0

        self.mk_profiles(
            {"use.force":"X", "package.use.force":"dev-util/foo -X"},
            {"use.force":"X"},
            {"package.use.force":"dev-util/foo -X"})

<<<<<<< HEAD
        self.assertEqual(f(self.get_profile("0").forced_use),
            f({packages.AlwaysTrue:["X"],
            atom("dev-util/foo"):["-X"]}))
        self.assertEqual(f(self.get_profile("1").forced_use),
            f({packages.AlwaysTrue:["X"]}))
        self.assertEqual(f(self.get_profile("2").forced_use),
            f({packages.AlwaysTrue:["X"],
            atom("dev-util/foo"):["-X"]}))
=======
        self.assertEqualPayload(self.get_profile("0").forced_use,
            {atrue:(chunked_data(atrue, (), ("X",)),),
            "dev-util/foo":(chunked_data(atom("dev-util/foo"), ('X',), ()),),
            })
        self.assertEqualPayload(self.get_profile("1").forced_use,
            {atrue:(chunked_data(atrue, (), ("X",)),),
            "dev-util/foo":(chunked_data(atom("dev-util/foo"), (), ('X',)),),
            })
        self.assertEqualPayload(self.get_profile("2").forced_use,
            {atrue:(chunked_data(atrue, (), ("X",)),),
            "dev-util/foo":(chunked_data(atom("dev-util/foo"), ('X',), ()),),
            })
>>>>>>> 6df19ed0

    def test_pkg_use(self):
        self.mk_profiles({})
        self.assertEqualPayload(self.get_profile("0").pkg_use, {})
        self.mk_profiles(
            {"package.use":"dev-util/bsdiff X mmx\n"},
            {},
            {"package.use":"dev-util/bsdiff -X\n"},
<<<<<<< HEAD
            {"package.use":"dev-util/bsdiff -mmx\ndev-util/diffball X"})

        f = lambda d: set((k.key, tuple(v)) for k, v in d.iteritems())
        f2 = lambda d: set((k, tuple(v)) for k, v in d.iteritems())
        self.assertEqual(f(self.get_profile("0").pkg_use),
            f2({'dev-util/bsdiff':('X', 'mmx')}))
        self.assertEqual(f(self.get_profile("1").pkg_use),
            f2({'dev-util/bsdiff':('X', 'mmx')}))
        self.assertEqual(f(self.get_profile("2").pkg_use),
            f2({'dev-util/bsdiff':['mmx']}))
        self.assertEqual(f(self.get_profile("3").pkg_use),
            f2({'dev-util/diffball':['X']}))
=======
            {"package.use":"dev-util/bsdiff -mmx\ndev-util/diffball X"},
            {"package.use":"dev-util/bsdiff X\ndev-util/diffball -X\n"}
            )

        self.assertEqualPayload(self.get_profile("0").pkg_use,
            {'dev-util/bsdiff':
                (chunked_data(atom("dev-util/bsdiff"), (), ('X', 'mmx')),)
            })
        self.assertEqualPayload(self.get_profile("1").pkg_use,
            {'dev-util/bsdiff':
                (chunked_data(atom("dev-util/bsdiff"), (), ('X', 'mmx')),)
            })
        self.assertEqualPayload(self.get_profile("2").pkg_use,
            {'dev-util/bsdiff':
                (chunked_data(atom("dev-util/bsdiff"), ('X',), ('mmx',)),)
            })
        self.assertEqualPayload(self.get_profile("3").pkg_use,
            {'dev-util/diffball':
                (chunked_data(atom("dev-util/diffball"), (), ('X',)),),
            'dev-util/bsdiff':
                (chunked_data(atom("dev-util/bsdiff"), ('X', 'mmx'), ()),),
            })
        self.assertEqualPayload(self.get_profile("4").pkg_use,
            {'dev-util/diffball':
                (chunked_data(atom("dev-util/diffball"), ('X',), ()),),
            'dev-util/bsdiff':
                (chunked_data(atom("dev-util/bsdiff"), ('mmx',), ('X',)),),
            })
>>>>>>> 6df19ed0

    def test_default_env(self):
        self.mk_profiles({})
        self.assertEqual(self.get_profile("0").default_env, {})
        self.mk_profiles(
            {"make.defaults":"X=y\n"},
            {},
            {"make.defaults":"X=-y\nY=foo\n"})
        self.assertEqual(self.get_profile('0',
            incrementals=['X']).default_env,
           {'X':tuple('y')})
        self.assertEqual(self.get_profile('1',
            incrementals=['X']).default_env,
           {'X':tuple('y')})
        self.assertEqual(self.get_profile('2',
            incrementals=['X']).default_env,
           {'Y':'foo'})

    def test_provides_repo(self):
        self.mk_profiles({})
        self.assertEqual(len(self.get_profile("0").provides_repo), 0)

        self.mk_profiles(
            {"package.provided":"dev-util/diffball-0.7.1"})
        self.assertEqual([x.cpvstr for x in
            self.get_profile("0").provides_repo],
            ["dev-util/diffball-0.7.1"])

        self.mk_profiles(
            {"package.provided":"dev-util/diffball-0.7.1"},
            {"package.provided":
                "-dev-util/diffball-0.7.1\ndev-util/bsdiff-0.4"}
        )
        self.assertEqual([x.cpvstr for x in
            sorted(self.get_profile("1").provides_repo)],
            ["dev-util/bsdiff-0.4"])

    def test_deprecated(self):
        self.mk_profiles({})
        self.assertFalse(self.get_profile("0").deprecated)
        self.mk_profiles(
            {"deprecated":"replacement\nfoon\n"},
            {}
            )
        self.assertFalse(self.get_profile("1").deprecated)
        self.mk_profiles(
            {},
            {"deprecated":"replacement\nfoon\n"}
            )
        self.assertTrue(self.get_profile("1").deprecated)<|MERGE_RESOLUTION|>--- conflicted
+++ resolved
@@ -6,20 +6,15 @@
 from pkgcore.test import TestCase
 from snakeoil.test.mixins import TempDirMixin
 from snakeoil.osutils import pjoin, ensure_dirs
+from snakeoil.compatibility import all
 
 from pkgcore.ebuild import profiles, const
-<<<<<<< HEAD
-from pkgcore.ebuild.atom import atom
-from pkgcore.ebuild.cpv import CPV
-from pkgcore.restrictions import packages
-=======
 from pkgcore.ebuild.misc import chunked_data
 from pkgcore.ebuild.atom import atom
 from pkgcore.ebuild.cpv import CPV
 from pkgcore.restrictions import packages, restriction
 
 atrue = packages.AlwaysTrue
->>>>>>> 6df19ed0
 
 class ProfileNode(profiles.ProfileNode):
     # re-inherited to disable inst-caching
@@ -50,8 +45,6 @@
             for key, val in kwds.iteritems():
                 open(pjoin(self.dir, key), "w").write(val)
 
-<<<<<<< HEAD
-=======
     def assertEqualChunks(self, given_mapping, desired_mapping):
         def f(chunk):
             return chunked_data(chunk.key, tuple(set(chunk.neg)), tuple(set(chunk.pos)))
@@ -93,24 +86,18 @@
 
 class TestProfileNode(profile_mixin, TestCase):
 
->>>>>>> 6df19ed0
     def setUp(self, default=True):
         TempDirMixin.setUp(self)
         if default:
             self.profile = "default"
             self.mk_profile(self.profile)
 
-
-empty = ((), ())
-
-class TestProfileNode(profile_mixin, TestCase):
-
     def write_file(self, filename, iterable, profile=None):
         if profile is None:
             profile = self.profile
         open(pjoin(self.dir, profile, filename), "w").write(iterable)
 
-    def parsing_checks(self, filename, attr, data=""):
+    def parsing_checks(self, filename, attr, data="", line_negation=True):
         path = pjoin(self.dir, self.profile)
         self.write_file(filename, data)
         getattr(ProfileNode(path), attr)
@@ -202,8 +189,6 @@
             ((atom("dev-util/diffball"),), ()))
         self.simple_eapi_awareness_check('package.mask', 'masks')
 
-<<<<<<< HEAD
-=======
     def _check_package_use_files(self, path, filename, attr):
         self.write_file(filename, "dev-util/bar X")
         self.assertEqualChunks(getattr(ProfileNode(path), attr),
@@ -235,7 +220,6 @@
            {"dev-util/bar":(chunked_data(atom("dev-util/bar"), ('X',), ()),),
            "dev-util/foo":(chunked_data(atom("dev-util/foo"), (), ('X',)),)})
 
->>>>>>> 6df19ed0
     def test_masked_use(self):
         path = pjoin(self.dir, self.profile)
         self.assertEqualChunks(ProfileNode(path).masked_use, {})
@@ -244,28 +228,10 @@
             os.unlink(pjoin(path, "package.use.mask"))
         self.parsing_checks("use.mask", "masked_use")
         self.write_file("use.mask", "")
-        self.write_file("package.use.mask", "dev-util/bar X")
-        self.assertEqual(ProfileNode(path).masked_use,
-           {atom("dev-util/bar"):((), ('X',))})
-        self.write_file("package.use.mask", "-dev-util/bar X")
-        self.assertRaises(profiles.ProfileError, getattr, ProfileNode(path),
-            "masked_use")
-        self.write_file("package.use.mask", "dev-util/bar -X\ndev-util/foo X")
-        self.assertEqual(ProfileNode(path).masked_use,
-           {atom("dev-util/bar"):(('X',), ()),
-           atom("dev-util/foo"):((), ('X',))})
+
+        self._check_package_use_files(path, "package.use.mask", 'masked_use')
+
         self.write_file("use.mask", "mmx")
-<<<<<<< HEAD
-        self.assertEqual(ProfileNode(path).masked_use,
-           {atom("dev-util/bar"):(('X',), ()),
-           atom("dev-util/foo"):((), ('X',)),
-           packages.AlwaysTrue:((),('mmx',))})
-        self.write_file("use.mask", "mmx\n-foon")
-        self.assertEqual(ProfileNode(path).masked_use,
-           {atom("dev-util/bar"):(('X',), ()),
-           atom("dev-util/foo"):((), ('X',)),
-           packages.AlwaysTrue:(('foon',),('mmx',))})
-=======
         self.assertEqualChunks(ProfileNode(path).masked_use,
             {"dev-util/bar":
                 (chunked_data(atom("dev-util/bar"), ('X',), ('mmx',)),),
@@ -290,10 +256,9 @@
             "dev-util/bar":(chunked_data(atom("dev-util/bar"), ('mmx',), ('foon',)),)
             })
 
->>>>>>> 6df19ed0
         self.write_file("package.use.mask", "")
-        self.assertEqual(ProfileNode(path).masked_use,
-           {packages.AlwaysTrue:(('foon',),('mmx',))})
+        self.assertEqualChunks(ProfileNode(path).masked_use,
+           {atrue:(chunked_data(atrue, ('foon',),('mmx',)),)})
         self.simple_eapi_awareness_check('package.use.mask', 'masked_use',
             bad_data='=de/bs-1:1 x\nda/bs y',
             good_data='=de/bs-1 x\nda/bs y')
@@ -310,31 +275,10 @@
             os.unlink(pjoin(path, "package.use.force"))
         self.parsing_checks("use.force", "forced_use")
         self.write_file("use.force", "")
-        self.write_file("package.use.force", "dev-util/bar X")
-        self.assertEqual(ProfileNode(path).forced_use,
-           {atom("dev-util/bar"):((), ('X',))})
-        self.write_file("package.use.force", "-dev-util/bar X")
-        self.assertRaises(profiles.ProfileError, getattr, ProfileNode(path),
-            "forced_use")
-        self.write_file("package.use.force", "dev-util/bar -X\ndev-util/foo X")
-        self.assertEqual(ProfileNode(path).forced_use,
-           {atom("dev-util/bar"):(('X',), ()),
-           atom("dev-util/foo"):((), ('X',))})
+
+        self._check_package_use_files(path, "package.use.force", 'forced_use')
+
         self.write_file("use.force", "mmx")
-<<<<<<< HEAD
-        self.assertEqual(ProfileNode(path).forced_use,
-           {atom("dev-util/bar"):(('X',), ()),
-           atom("dev-util/foo"):((), ('X',)),
-           packages.AlwaysTrue:((),('mmx',))})
-        self.write_file("use.force", "mmx\n-foon")
-        self.assertEqual(ProfileNode(path).forced_use,
-           {atom("dev-util/bar"):(('X',), ()),
-           atom("dev-util/foo"):((), ('X',)),
-           packages.AlwaysTrue:(('foon',),('mmx',))})
-        self.write_file("package.use.force", "")
-        self.assertEqual(ProfileNode(path).forced_use,
-           {packages.AlwaysTrue:(('foon',),('mmx',))})
-=======
 
         self.assertEqualChunks(ProfileNode(path).forced_use,
             {"dev-util/bar":
@@ -364,7 +308,6 @@
         self.assertEqualChunks(ProfileNode(path).forced_use,
             {atrue:(chunked_data(atrue, ('foon',), ('mmx',)),)
             })
->>>>>>> 6df19ed0
         self.simple_eapi_awareness_check('package.use.force', 'forced_use',
             bad_data='=de/bs-1:1 x\nda/bs y',
             good_data='=de/bs-1 x\nda/bs y')
@@ -378,26 +321,18 @@
         self.assertEqualChunks(ProfileNode(path).pkg_use, {})
         self.parsing_checks("package.use", "pkg_use")
         self.write_file("package.use", "dev-util/bar X")
-<<<<<<< HEAD
-        self.assertEqual(ProfileNode(path).pkg_use,
-           {atom("dev-util/bar"):((), ('X',))})
-=======
         self.assertEqualChunks(ProfileNode(path).pkg_use,
             {"dev-util/bar":(chunked_data(atom("dev-util/bar"), (), ('X',)),)})
->>>>>>> 6df19ed0
         self.write_file("package.use", "-dev-util/bar X")
         self.assertRaises(profiles.ProfileError, getattr, ProfileNode(path),
             "pkg_use")
+
+        self._check_package_use_files(path, "package.use", 'pkg_use')
+
         self.write_file("package.use", "dev-util/bar -X\ndev-util/foo X")
-<<<<<<< HEAD
-        self.assertEqual(ProfileNode(path).pkg_use,
-           {atom("dev-util/bar"):(('X',), ()),
-           atom("dev-util/foo"):((), ('X',))})
-=======
         self.assertEqualChunks(ProfileNode(path).pkg_use,
             {"dev-util/bar": (chunked_data(atom("dev-util/bar"), ('X',), ()),),
             "dev-util/foo":(chunked_data(atom("dev-util/foo"), (), ('X',)),)})
->>>>>>> 6df19ed0
         self.simple_eapi_awareness_check('package.use', 'pkg_use',
             bad_data='=de/bs-1:1 x\nda/bs y',
             good_data='=de/bs-1 x\nda/bs y')
@@ -441,26 +376,7 @@
         self.assertNotEqual(ProfileNode(path).bashrc, None)
 
 
-class TestOnDiskProfile(TempDirMixin, TestCase):
-
-    def mk_profiles(self, *profiles, **kwds):
-        for x in os.listdir(self.dir):
-            shutil.rmtree(pjoin(self.dir, x))
-        for idx, vals in enumerate(profiles):
-            path = pjoin(self.dir, str(vals.pop("name", idx)))
-            ensure_dirs(path)
-            parent = vals.pop("parent", None)
-            for fname, data in vals.iteritems():
-                open(pjoin(path, fname), "w").write(data)
-
-            if idx and not parent:
-                parent = idx - 1
-
-            if parent is not None:
-                open(pjoin(path, "parent"), "w").write("../%s" % (parent,))
-        if kwds:
-            for key, val in kwds.iteritems():
-                open(pjoin(self.dir, key), "w").write(val)
+class TestOnDiskProfile(profile_mixin, TestCase):
 
     # use a derivative, using the inst caching disabled ProfileNode kls
     # from above
@@ -541,26 +457,13 @@
 
     def test_masked_use(self):
         self.mk_profiles({})
-<<<<<<< HEAD
-        self.assertEqual(self.get_profile("0").masked_use, {})
-=======
         self.assertEqualPayload(self.get_profile("0").masked_use, {})
 
->>>>>>> 6df19ed0
         self.mk_profiles(
             {"use.mask":"X\nmmx\n"},
             {},
             {"use.mask":"-X"})
 
-<<<<<<< HEAD
-        f = lambda d: set((k, tuple(v)) for k, v in d.iteritems())
-        self.assertEqual(f(self.get_profile("0").masked_use),
-            f({packages.AlwaysTrue:('X', 'mmx')}))
-        self.assertEqual(f(self.get_profile("1").masked_use),
-            f({packages.AlwaysTrue:('X', 'mmx')}))
-        self.assertEqual(f(self.get_profile("2").masked_use),
-            f({packages.AlwaysTrue:['mmx']}))
-=======
         self.assertEqualPayload(self.get_profile("0").masked_use,
             {atrue:(chunked_data(atrue, (), ('X', 'mmx')),)})
 
@@ -570,23 +473,12 @@
         self.assertEqualPayload(self.get_profile("2").masked_use,
             {atrue:(chunked_data(atrue, ('X',), ('mmx',)),)})
 
->>>>>>> 6df19ed0
 
         self.mk_profiles(
             {"use.mask":"X\nmmx\n", "package.use.mask":"dev-util/foo cups"},
             {"package.use.mask": "dev-util/foo -cups"},
             {"use.mask":"-X", "package.use.mask": "dev-util/blah X"})
 
-<<<<<<< HEAD
-        self.assertEqual(f(self.get_profile("0").masked_use),
-            f({packages.AlwaysTrue:('X', 'mmx'),
-            atom("dev-util/foo"):["cups"]}))
-        self.assertEqual(f(self.get_profile("1").masked_use),
-            f({packages.AlwaysTrue:('X', 'mmx')}))
-        self.assertEqual(f(self.get_profile("2").masked_use),
-            f({packages.AlwaysTrue:['mmx'],
-            atom("dev-util/blah"):['X']}))
-=======
         self.assertEqualPayload(self.get_profile("0").masked_use,
             {atrue:(chunked_data(atrue, (), ('X', 'mmx')),),
             "dev-util/foo":(chunked_data(atom("dev-util/foo"), (), ("X", "cups", "mmx")),),
@@ -603,24 +495,12 @@
             "dev-util/blah":(chunked_data(atom("dev-util/blah"), (), ("X", "mmx",)),)
             })
 
->>>>>>> 6df19ed0
 
         self.mk_profiles(
             {"use.mask":"X", "package.use.mask":"dev-util/foo -X"},
             {"use.mask":"X"},
             {"package.use.mask":"dev-util/foo -X"})
 
-<<<<<<< HEAD
-        self.assertEqual(f(self.get_profile("0").masked_use),
-            f({packages.AlwaysTrue:["X"],
-            atom("dev-util/foo"):["-X"]}))
-        self.assertEqual(f(self.get_profile("1").masked_use),
-            f({packages.AlwaysTrue:["X"]}))
-        self.assertEqual(f(self.get_profile("2").masked_use),
-            f({packages.AlwaysTrue:["X"],
-            atom("dev-util/foo"):["-X"]}))
-
-=======
         self.assertEqualPayload(self.get_profile("0").masked_use,
             {atrue:(chunked_data(atrue, (), ("X",)),),
             "dev-util/foo": (chunked_data(atom("dev-util/foo"), ('X',), ()),)
@@ -651,48 +531,27 @@
         self.assertEqualPayload(self.get_profile("collapse_n").masked_use,
             {"dev-util/foo":(chunked_data(atom("dev-util/foo"), ("X",), (),),),
             })
->>>>>>> 6df19ed0
 
     def test_forced_use(self):
         self.mk_profiles({})
-        self.assertEqual(self.get_profile("0").forced_use, {})
+        self.assertEqualPayload(self.get_profile("0").forced_use, {})
         self.mk_profiles(
             {"use.force":"X\nmmx\n"},
             {},
             {"use.force":"-X"})
 
-<<<<<<< HEAD
-        f = lambda d: set((k, tuple(v)) for k, v in d.iteritems())
-        self.assertEqual(f(self.get_profile("0").forced_use),
-            f({packages.AlwaysTrue:('X', 'mmx')}))
-        self.assertEqual(f(self.get_profile("1").forced_use),
-            f({packages.AlwaysTrue:('X', 'mmx')}))
-        self.assertEqual(f(self.get_profile("2").forced_use),
-            f({packages.AlwaysTrue:['mmx']}))
-=======
         self.assertEqualPayload(self.get_profile("0").forced_use,
             {atrue:(chunked_data(atrue, (), ('X', 'mmx')),)})
         self.assertEqualPayload(self.get_profile("1").forced_use,
             {atrue:(chunked_data(atrue, (), ('X', 'mmx')),)})
         self.assertEqualPayload(self.get_profile("2").forced_use,
             {atrue:(chunked_data(atrue, ('X',), ('mmx',)),)})
->>>>>>> 6df19ed0
 
         self.mk_profiles(
             {"use.force":"X\nmmx\n", "package.use.force":"dev-util/foo cups"},
             {"package.use.force": "dev-util/foo -cups"},
             {"use.force":"-X", "package.use.force": "dev-util/blah X"})
 
-<<<<<<< HEAD
-        self.assertEqual(f(self.get_profile("0").forced_use),
-            f({packages.AlwaysTrue:('X', 'mmx'),
-            atom("dev-util/foo"):["cups"]}))
-        self.assertEqual(f(self.get_profile("1").forced_use),
-            f({packages.AlwaysTrue:('X', 'mmx')}))
-        self.assertEqual(f(self.get_profile("2").forced_use),
-            f({packages.AlwaysTrue:['mmx'],
-            atom("dev-util/blah"):['X']}))
-=======
         self.assertEqualPayload(self.get_profile("0").forced_use,
             {atrue:(chunked_data(atrue, (), ('X', 'mmx')),),
             "dev-util/foo":(chunked_data(atom("dev-util/foo"), (), ("X", "mmx", "cups",)),),
@@ -706,23 +565,12 @@
             "dev-util/foo":(chunked_data(atom("dev-util/foo"), ('cups', 'X'), ('mmx',)),),
             "dev-util/blah":(chunked_data(atom("dev-util/blah"), (), ('X', "mmx")),),
             })
->>>>>>> 6df19ed0
 
         self.mk_profiles(
             {"use.force":"X", "package.use.force":"dev-util/foo -X"},
             {"use.force":"X"},
             {"package.use.force":"dev-util/foo -X"})
 
-<<<<<<< HEAD
-        self.assertEqual(f(self.get_profile("0").forced_use),
-            f({packages.AlwaysTrue:["X"],
-            atom("dev-util/foo"):["-X"]}))
-        self.assertEqual(f(self.get_profile("1").forced_use),
-            f({packages.AlwaysTrue:["X"]}))
-        self.assertEqual(f(self.get_profile("2").forced_use),
-            f({packages.AlwaysTrue:["X"],
-            atom("dev-util/foo"):["-X"]}))
-=======
         self.assertEqualPayload(self.get_profile("0").forced_use,
             {atrue:(chunked_data(atrue, (), ("X",)),),
             "dev-util/foo":(chunked_data(atom("dev-util/foo"), ('X',), ()),),
@@ -735,7 +583,6 @@
             {atrue:(chunked_data(atrue, (), ("X",)),),
             "dev-util/foo":(chunked_data(atom("dev-util/foo"), ('X',), ()),),
             })
->>>>>>> 6df19ed0
 
     def test_pkg_use(self):
         self.mk_profiles({})
@@ -744,20 +591,6 @@
             {"package.use":"dev-util/bsdiff X mmx\n"},
             {},
             {"package.use":"dev-util/bsdiff -X\n"},
-<<<<<<< HEAD
-            {"package.use":"dev-util/bsdiff -mmx\ndev-util/diffball X"})
-
-        f = lambda d: set((k.key, tuple(v)) for k, v in d.iteritems())
-        f2 = lambda d: set((k, tuple(v)) for k, v in d.iteritems())
-        self.assertEqual(f(self.get_profile("0").pkg_use),
-            f2({'dev-util/bsdiff':('X', 'mmx')}))
-        self.assertEqual(f(self.get_profile("1").pkg_use),
-            f2({'dev-util/bsdiff':('X', 'mmx')}))
-        self.assertEqual(f(self.get_profile("2").pkg_use),
-            f2({'dev-util/bsdiff':['mmx']}))
-        self.assertEqual(f(self.get_profile("3").pkg_use),
-            f2({'dev-util/diffball':['X']}))
-=======
             {"package.use":"dev-util/bsdiff -mmx\ndev-util/diffball X"},
             {"package.use":"dev-util/bsdiff X\ndev-util/diffball -X\n"}
             )
@@ -786,7 +619,6 @@
             'dev-util/bsdiff':
                 (chunked_data(atom("dev-util/bsdiff"), ('mmx',), ('X',)),),
             })
->>>>>>> 6df19ed0
 
     def test_default_env(self):
         self.mk_profiles({})
